--- conflicted
+++ resolved
@@ -9,11 +9,7 @@
 
 import math
 from dataclasses import dataclass
-<<<<<<< HEAD
-from typing import Any, List, Optional, Tuple, Dic
-=======
 from typing import Any, Dict, List, Optional, Tuple
->>>>>>> d7cabfb6
 
 import torch
 import torch.nn as nn
@@ -665,13 +661,8 @@
         mlp_scale: Optional[nn.Module] = None,
     ):
         super().__init__()
-<<<<<<< HEAD
-        self.attn = DifferentialAttention(model_args)
-        self.ln_attn = nn.LayerNorm(model_args.dim, eps=1e-5)
-=======
         self.attn = Attention(model_args)
         self.ln_attn = Fp32LayerNorm(model_args.encoder_embed_dim, eps=1e-5)
->>>>>>> d7cabfb6
         self.mlp = FeedForward(
             dim=model_args.encoder_embed_dim,
             hidden_dim=4 * model_args.encoder_embed_dim,
@@ -679,11 +670,7 @@
             ffn_dim_multiplier=model_args.ffn_dim_multiplier,
             activation=model_args.activation,
         )
-<<<<<<< HEAD
-        self.ln_mlp = nn.LayerNorm(model_args.dim, eps=1e-5)
-=======
         self.ln_mlp = Fp32LayerNorm(model_args.encoder_embed_dim, eps=1e-5)
->>>>>>> d7cabfb6
         self.attn_scale = attn_scale or nn.Identity()
         self.mlp_scale = mlp_scale or nn.Identity()
 
